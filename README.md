<h1 align="center">Wyvern</h1>

<div align="center">

**[Wyvern](https://docs.wyvern.ai) is an open source Machine Learning platform for marketplaces**

</div>

<div align="center">
  <img src="/docs/wyvern_logo.jpg" width="180px" alt="bentoml" />
</div>

<div align="center">
  <a href="https://github.com/Wyvern-AI/wyvern/blob/main/LICENSE"><img src="https://badgen.net/badge/License/Elv2/green?icon=github"/></a>
</div>

## Refer [Wyvern's Official Doc](https://docs.wyvern.ai) For more

## Install Wyvern

```
<<<<<<< HEAD

## Set up Pre-commit

```bash
brew install pre-commit
pre-commit install
```

## Generate SDK reference

The markdown is generated from the docstrings in the code. To generate the markdown, run:

```bash
pydoc-markdown -I $(pwd) > sdk_ref.md
=======
pip install wyvern-ai
>>>>>>> 02442abd
```<|MERGE_RESOLUTION|>--- conflicted
+++ resolved
@@ -19,13 +19,7 @@
 ## Install Wyvern
 
 ```
-<<<<<<< HEAD
-
-## Set up Pre-commit
-
-```bash
-brew install pre-commit
-pre-commit install
+pip install wyvern-ai
 ```
 
 ## Generate SDK reference
@@ -34,7 +28,4 @@
 
 ```bash
 pydoc-markdown -I $(pwd) > sdk_ref.md
-=======
-pip install wyvern-ai
->>>>>>> 02442abd
 ```